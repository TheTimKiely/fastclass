--- conflicted
+++ resolved
@@ -35,10 +35,11 @@
 -1 indicates files marked for deletion (if not excluded with -d)."""
 
 # supported suffixes
-suffixes = ['jpg', 'jpeg', 'png', 'tif', 'tiff']
+suffixes = ["jpg", "jpeg", "png", "tif", "tiff"]
 suffixes += [x.upper() for x in suffixes]
 
-digits = '123456789'
+digits = "123456789"
+
 
 class AppTk(tk.Frame):
     def __init__(self, parent, **kwargs):
@@ -46,56 +47,28 @@
         INFOLDER = kwargs["infolder"]
         OUTFOLDER = kwargs["outfolder"]
 
-<<<<<<< HEAD
-        if not OUTFOLDER:
-            OUTFOLDER = INFOLDER + '.clean'
+        if OUTFOLDER is None:
+            OUTFOLDER = INFOLDER + ".clean"
             os.makedirs(OUTFOLDER, exist_ok=True)
 
-        NOCOPY = kwargs['nocopy']
+        NOCOPY = kwargs["nocopy"]
 
         # remove this kwargs before passing them into tk frame
-        [kwargs.pop(e) for e in ['infolder', 'outfolder', 'nocopy']]
+        [kwargs.pop(e) for e in ["infolder", "outfolder", "nocopy"]]
 
         tk.Frame.__init__(self, parent, **kwargs)
         self.parent = parent
 
         # bind keys
-        self.parent.bind('<Key>', self.callback)
+        self.parent.bind("<Key>", self.callback)
 
         # store classification
-        self._class = {f'c{d}': set() for d in digits}
+        self._class = {f"c{d}": set() for d in digits}
         self._delete = set()
 
-        files = list(itertools.chain(*[glob.glob(f'{INFOLDER}/*.{x}') for x in suffixes]))
-=======
-        if OUTFOLDER:
-            pass
-        else:
-            OUTFOLDER = INFOLDER + ".clean"
-            os.makedirs(OUTFOLDER, exist_ok=True)
-
-        NOCOPY = kwargs["nocopy"]
-
-        for e in ["infolder", "outfolder", "nocopy"]:
-            kwargs.pop(e)
-
-        tk.Frame.__init__(self, *args, **kwargs)
-
-        # bind keys
-        args[0].bind("<Key>", self.callback)
-        self.root = args[0]
-
-        # store classification
-        self._class = {f"c{c}": set() for c in range(1, 10)}
-        self._delete = set()
-
-        # config settings
-        suffixes = ["jpg", "jpeg", "png", "tif", "tiff"]
-        suffixes += [x.upper() for x in suffixes]
         files = list(
             itertools.chain(*[glob.glob(f"{INFOLDER}/*.{x}") for x in suffixes])
         )
->>>>>>> 3a320402
 
         self.filelist = sorted(set(files))
         if len(self.filelist) == 0:
@@ -108,52 +81,30 @@
 
         self._classified = 0
         self._index = -1
-<<<<<<< HEAD
-        
-=======
-
->>>>>>> 3a320402
+
         self.size = (299, 299)
 
         # basic setup
         self.setup()
 
         # raise window to top
-<<<<<<< HEAD
         self.parent.lift()
         self.parent.attributes("-topmost", True)
-        
-=======
-        self.root.lift()
-        self.root.attributes("-topmost", True)
-
->>>>>>> 3a320402
+
         # show first image
         self.display_next()
 
     @property
-<<<<<<< HEAD
     def cur_file(self):
         return self.filelist[self._index]
-=======
-    def total(self):
-        return len(self.filelist)
->>>>>>> 3a320402
 
     @property
     def no_classified(self):
         cnt = 0
-<<<<<<< HEAD
         for d in digits:
-            if self.cur_file in self._class[f'c{d}']:
-                cnt += len(self._class[f'c{d}'])            
-        if self.cur_file in self._delete: 
-=======
-        for c in "123456789":
-            if self.filelist[self._index] in self._class[f"c{c}"]:
-                cnt += len(self._class[f"c{c}"])
-        if self.filelist[self._index] in self._delete:
->>>>>>> 3a320402
+            if self.cur_file in self._class[f"c{d}"]:
+                cnt += len(self._class[f"c{d}"])
+        if self.cur_file in self._delete:
             cnt += len(self._delete)
         return cnt
 
@@ -164,60 +115,34 @@
     @property
     def title(self):
         def get_class():
-<<<<<<< HEAD
             for d in digits:
-                if self.cur_file in self._class[f'c{d}']:
-                    return f'[ {d} ] '
-            if self.cur_file in self._delete: 
-                return '[ X ] '
-            return '[   ] '
-
-        return (os.path.basename( self.cur_file ) + 
-                " - " +
-                get_class() + 
-                f" ({self.no_classified}/{self.no_total})")
-=======
-            for c in "123456789":
-                if self.filelist[self._index] in self._class[f"c{c}"]:
-                    return f"[ {c} ] "
-            if self.filelist[self._index] in self._delete:
+                if self.cur_file in self._class[f"c{d}"]:
+                    return f"[ {d} ] "
+            if self.cur_file in self._delete:
                 return "[ X ] "
             return "[   ] "
 
         return (
-            os.path.basename(self.filelist[self._index])
+            os.path.basename(self.cur_file)
             + " - "
             + get_class()
-            + f" ({self.classified}/{self.total})"
+            + f" ({self.no_classified}/{self.no_total})"
         )
->>>>>>> 3a320402
 
     def print_titlebar(self):
         self.parent.title(self.title)
 
     def callback(self, event=None):
         def button_action(char):
-<<<<<<< HEAD
-            self._class[f'c{char}'].add(self.cur_file) 
+            self._class[f"c{char}"].add(self.cur_file)
             self.display_next()
 
         if event.keysym in digits:
-            button_action(event.keysym)
-        elif event.keysym == 'space': #'<space>':
-            button_action('1')
-        elif event.keysym == 'd':
-            self._delete.add(self.cur_file)
-=======
-            self._class[f"c{char}"].add(self.filelist[self._index])
-            self.display_next()
-
-        if event.keysym in "123456789":
             button_action(event.keysym)
         elif event.keysym == "space":  #'<space>':
             button_action("1")
         elif event.keysym == "d":
-            self._delete.add(self.filelist[self._index])
->>>>>>> 3a320402
+            self._delete.add(self.cur_file)
             self.display_next()
         elif event.keysym == "Left":  #'<Left>':
             self.display_prev()
@@ -228,47 +153,27 @@
             # write report file
             rows_all, rows_clean = [], []
             for f in self.filelist:
-<<<<<<< HEAD
-                row = (f, '?')
+                row = (f, "?")
                 for d in digits:
-                    if f in self._class[f'c{d}']:
+                    if f in self._class[f"c{d}"]:
                         row = (f, d)
-                
-                if f in self._delete:
-                    row = (f, 'D')
-=======
-                row = (f, "?")
-                for c in "123456789":
-                    if f in self._class[f"c{c}"]:
-                        row = (f, c)
+
                 if f in self._delete:
                     row = (f, "D")
->>>>>>> 3a320402
                 else:
                     rows_clean.append(row)
                 rows_all.append(row)
 
-<<<<<<< HEAD
-            for ftype, rows in zip(['all', 'clean'], [rows_all, rows_clean]):
-                with open(os.path.join(self.infolder.replace(' ','_') + '_report_%s.csv' % ftype), 'w') as f:
-                    f.write('file;rank\n')
+            for ftype, rows in zip(["all", "clean"], [rows_all, rows_clean]):
+                with open(
+                    os.path.join(
+                        self.infolder.replace(" ", "_") + "_report_%s.csv" % ftype
+                    ),
+                    "w",
+                ) as f:
+                    f.write("file;rank\n")
                     for row in rows:
-                        f.write(';'.join(row) + '\n')
-=======
-            with open(
-                os.path.join(self.infolder.replace(" ", "_") + "_report_all.csv"), "w"
-            ) as f:
-                f.write("file;rank\n")
-                for row in rows_all:
-                    f.write(";".join(row) + "\n")
-
-            with open(
-                os.path.join(self.infolder.replace(" ", "_") + "_report_clean.csv"), "w"
-            ) as f:
-                f.write("file;rank\n")
-                for row in rows_clean:
-                    f.write(";".join(row) + "\n")
->>>>>>> 3a320402
+                        f.write(";".join(row) + "\n")
 
             if not self.nocopy:
                 for r in rows_clean:
@@ -279,31 +184,18 @@
             pass
 
     def setup(self):
-<<<<<<< HEAD
-        self.Label=tk.Label(self)
-        self.Label.grid(row=0, column=0, columnspan=6, rowspan=6) #, sticky=tk.N+tk.S)
-        self.Button1=tk.Button(self, text="Prev", command=self.display_prev)
-        self.Button1.grid(row=5, column=7, sticky=tk.S)
-        self.Button2=tk.Button(self, text="Next", command=self.display_next)
-        self.Button2.grid(row=5, column=8, sticky=tk.S)
-=======
         self.Label = tk.Label(self)
         self.Label.grid(row=0, column=0, columnspan=6, rowspan=6)  # , sticky=tk.N+tk.S)
-        self.Button = tk.Button(self, text="Prev", command=self.display_prev)
-        self.Button.grid(row=5, column=7, sticky=tk.S)
-        self.Button = tk.Button(self, text="Next", command=self.display_next)
-        self.Button.grid(row=5, column=8, sticky=tk.S)
->>>>>>> 3a320402
+        self.Button1 = tk.Button(self, text="Prev", command=self.display_prev)
+        self.Button1.grid(row=5, column=7, sticky=tk.S)
+        self.Button2 = tk.Button(self, text="Next", command=self.display_next)
+        self.Button2.grid(row=5, column=8, sticky=tk.S)
 
     def display_next(self):
         self.print_titlebar()
         self._index += 1
         try:
-<<<<<<< HEAD
-            f=self.cur_file
-=======
-            f = self.filelist[self._index]
->>>>>>> 3a320402
+            f = self.cur_file
         except IndexError:
             self._index = -1  # go back to the beginning of the list.
             self.display_next()
@@ -320,11 +212,7 @@
 
         self._index -= 1
         try:
-<<<<<<< HEAD
             f = self.cur_file
-=======
-            f = self.filelist[self._index]
->>>>>>> 3a320402
         except IndexError:
             self._index = -1  # go back to the beginning of the list.
             self.display_next()
